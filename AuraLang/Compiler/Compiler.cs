﻿using System.Globalization;
using System.Text;
using AuraLang.AST;
using AuraLang.Exceptions.Compiler;
using AuraLang.ModuleCompiler;
using AuraLang.Prelude;
using AuraLang.Shared;
using AuraLang.Token;
using AuraLang.Types;
using AuraLang.Visitor;

namespace AuraLang.Compiler;

public class AuraCompiler : ITypedAuraStmtVisitor<string>, ITypedAuraExprVisitor<string>
{
	/// <summary>
	/// The typed Aura AST that will be compiled to Go
	/// </summary>
	private readonly List<ITypedAuraStatement> _typedAst;

	/// <summary>
	/// Aura allows implicit returns in certain situations, and the behavior of the return statement differs depending on the situaiton and whether its implicit
	/// or explicit. Because of that, the compiler keeps track of any enclosing types, which it refers to when compiling a return statement. The enclosing types
	/// that the compiler is interested in are `if` expressions, blocks, functions, and classes.
	/// </summary>
	private readonly Stack<ITypedAuraAstNode> _enclosingType = new();

	/// <summary>
	/// The compiler keeps track of variables declared in the Aura typed AST, but it doesn't need to keep track of all available information about these variables.
	/// Instead, it needs to know if the variables were declared as public or not. This is because public functions, classes, etc. in Aura are declared with the
	/// `pub` keyword, but in Go they are denoted with a leading capital letter. Therefore, the compiler refers to this field to determine if the variable's name
	/// should be in title case in the outputted Go file.
	/// </summary>
	private Dictionary<string, Visibility> _declaredVariables = new();

	/// <summary>
	/// Is used by the compiler as a buffer to organize the Go output file before producing the final Go string
	/// </summary>
	private readonly GoDocument _goDocument = new();

	/// <summary>
	/// Contains all exceptions thrown during the compilation process. 
	/// </summary>
	private readonly CompilerExceptionContainer _exContainer;

	private string ProjectName { get; }
	private readonly CompiledOutputWriter _outputWriter;
	private readonly AuraModule _prelude;

	public AuraCompiler(List<ITypedAuraStatement> typedAst, string projectName,
		CompiledOutputWriter outputWriter, string filePath)
	{
		_typedAst = typedAst;
		ProjectName = projectName;
		_outputWriter = outputWriter;
		_exContainer = new CompilerExceptionContainer(filePath);
		_prelude = new AuraPrelude().GetPrelude();
	}

	public string Compile()
	{
		foreach (var node in _typedAst)
		{
			try
			{
				var s = Statement(node);
				_goDocument.WriteStmt(s, node.Line, node);
			}
			catch (CompilerException ex)
			{
				_exContainer.Add(ex);
			}
		}

		if (!_exContainer.IsEmpty()) throw _exContainer;
		return _goDocument.Assemble();
	}

	private string Statement(ITypedAuraStatement stmt) => stmt.Accept(this);

	private string Expression(ITypedAuraExpression expr) => expr.Accept(this);

	public string Visit(TypedDefer defer)
	{
		var call = Visit(defer.Call);
		return $"defer {call}";
	}

	public string Visit(TypedExpressionStmt es) => Expression(es.Expression);

	public string Visit(TypedFor for_)
	{
		return InNewEnclosingType(() =>
		{
			var init = for_.Initializer is not null ? Statement(for_.Initializer) : string.Empty;
			var cond = for_.Condition is not null ? Expression(for_.Condition) : string.Empty;
			var inc = for_.Increment is not null ? $"{Expression(for_.Increment)} " : string.Empty;
			var body = CompileLoopBody(for_.Body);
			// The compiler will always compile an Aura `for` loop to a Go `for` loop without the increment part of the `for` loop's signature. The increment is instead
			// added to the end of the loop's body. The loop's execution will remain the same, so it doesn't seem worth it to extract it from the body and put it back
			// into the loop's signature.
			return body != string.Empty ? $"for {init}; {cond}; {inc}{{{body}\n}}" : $"for {init}; {cond}; {{}}";
		}, for_);
	}

	public string Visit(TypedForEach foreach_)
	{
		return InNewEnclosingType(() =>
		{
			var iter = Expression(foreach_.Iterable);
			var body = CompileLoopBody(foreach_.Body);
			return body != string.Empty
				? $"for _, {foreach_.EachName.Value} := range {iter} {{{body}\n}}"
				: $"for _, {foreach_.EachName.Value} := range {iter} {{}}";
		}, foreach_);
	}

	public string Visit(TypedNamedFunction f)
	{
		return InNewEnclosingType(() =>
		{
			_declaredVariables[f.Name.Value] = f.Public;
			var funcName = f.Public is Visibility.Public ? f.Name.Value.ToUpper() : f.Name.Value.ToLower();
			var compiledParams = CompileParams(f.Params, ",");
			var returnValue = f.ReturnType is not AuraNil ? $" {AuraTypeToGoType(f.ReturnType)}" : string.Empty;
			var body = Expression(f.Body);
			return $"func {funcName}({compiledParams}){returnValue} {body}";
		}, f);
	}

	public string Visit(TypedAnonymousFunction f)
	{
		return InNewEnclosingType(() =>
		{
			var compiledParams = CompileParams(f.Params, ",");
			var returnValue = f.ReturnType is not AuraNil ? $" {AuraTypeToGoType(f.ReturnType)}" : string.Empty;
			var body = Expression(f.Body);
			return $"func({compiledParams}){returnValue} {body}";
		}, f);
	}

	public string Visit(TypedLet let)
	{
		// Since Go's `if` statements and blocks are not expressions like they are in Aura, the compiler will first declare the variable without an initializer,
		// and then convert the `return` statement in the block or `if` expression into an assignment where the value that would be returned is instead assigned
		// to the declared variable.
		switch (let.Initializer)
		{
			case TypedBlock block:
				var decl = $"var {let.Name.Value} {AuraTypeToGoType(let.Typ)}";
				var body = ParseReturnableBody(block.Statements, let.Name.Value);
				return $"{decl}\n{{{body}\n}}";
			case TypedIf if_:
				var varName = let.Name.Value;
				var decl_ = $"var {varName} {AuraTypeToGoType(let.Initializer.Typ)}";
				var init = Expression(if_.Condition);
				var then = ParseReturnableBody(if_.Then.Statements, varName);
				// The `else` block can either be a block or another `if` expression
				var else_ = if_.Else switch
				{
					TypedIf @if => Visit(@if),
					TypedBlock b => ParseReturnableBody(b.Statements, varName),
					_ => string.Empty
				};
				return $"{decl_}\nif {init} {{{then}\n}} else {{{else_}\n}}";
			case TypedIs is_:
				var typedIs = Expression(is_);
				return $"_, {let.Name.Value} := {typedIs}";
			default:
				var value = let.Initializer is not null ? Expression(let.Initializer) : string.Empty;
				// We check to see if we are inside a `for` loop because Aura and Go differ in whether a a long variable initialization is allowed
				// as the initializer of a `for` loop. Go only allows the short syntax (i.e. `x := 0`), whereas Aura allows both styles of variable
				// declaration. Therefore, if the user has entered the full `let`-style syntax (i.e. `let x: int = 0`) inside the signature of a `for`
				// loop, it must be compiled to the short syntax in the final Go file.
				if (let.TypeAnnotation)
				{
					var b = _enclosingType.TryPeek(out var for_);
					if (!b || for_ is not TypedFor)
					{
						return $"var {let.Name.Value} {AuraTypeToGoType(let.Initializer!.Typ)} = {value}";
					}
				}

				return $"{let.Name.Value} := {value}";
		}
	}

	public string Visit(TypedMod mod)
	{
		return $"package {mod.Value.Value}";
	}

	public string Visit(TypedReturn r)
	{
		return r.Value is not null
			? $"return {Expression(r.Value)}"
			: "return";
	}

	public string Visit(FullyTypedClass c)
	{
		return InNewEnclosingType(() =>
		{
			_declaredVariables[c.Name.Value] = c.Public;

			var className = c.Public == Visibility.Public ? c.Name.Value.ToUpper() : c.Name.Value.ToLower();
			var compiledParams = CompileParams(c.Params, "\n");

			var compiledMethods = c.Methods.Select(m =>
				{
					var params_ = CompileParams(m.Params, ",");
					var body = Expression(m.Body);
					var returnType = m.ReturnType is AuraNil ? string.Empty : $" {AuraTypeToGoType(m.ReturnType)}";
					// To make the handling of `this` expressions a little easier for the compiler, all method receivers in the outputted Go code have an identifier of `this`
					return $"func (this {className}) {m.Name.Value}({params_}){returnType} {body}";
				})
				.Aggregate(string.Empty, (prev, curr) => $"{prev}\n\n{curr}");

			return compiledParams != string.Empty
				? $"type {className} struct {{\n{compiledParams}\n}}\n\n{compiledMethods}"
				: $"type {className} struct {{}}\n\n{compiledMethods}";
		}, c);
	}

	public string Visit(TypedWhile w)
	{
		var cond = Expression(w.Condition);
		var body = CompileLoopBody(w.Body);
		return body != string.Empty
			? $"for {cond} {{{body}\n}}"
			: $"for {cond} {{}}";
	}

	public string Visit(TypedMultipleImport i)
	{
		var multipleImports = i.Packages.Select(CompileImportStmt);
		return $"import (\n\t{string.Join("\n\t", multipleImports)}\n)";
	}

	public string Visit(TypedImport i) => $"import {CompileImportStmt(i)}";

	private string CompileImportStmt(TypedImport i)
	{
		if (IsStdlibImportName(i.Package.Value))
		{
			var name = ExtractStdlibPkgName(i.Package.Value);
			return BuildStdlibPkgName(name);
		}
		if (i.Package.Value.Contains("prelude")) return $"prelude \"{i.Package.Value}\"";

		try
		{
			var compiledModule = new AuraModuleCompiler($"src/{i.Package.Value}", ProjectName).CompileModule();
			foreach (var (path, output) in compiledModule)
			{
				// Write output to `build` directory
				var dirName = Path.GetDirectoryName(path)!.Replace("src/", "");
				_outputWriter.CreateDirectory(dirName);
				_outputWriter.WriteOutput(dirName, Path.GetFileNameWithoutExtension(path), output);
			}

			return i.Alias is null
				? $"\"{ProjectName}/{i.Package.Value}\""
				: $"{i.Alias.Value.Value} \"{ProjectName}/{i.Package.Value}\"";
		}
		catch (Exception)
		{
			throw new DirectoryCannotContainMultipleModulesException(1);
		}

	}

	public string Visit(TypedComment com) => com.Text.Value;

	public string Visit(TypedContinue _) => "continue";

	public string Visit(TypedBreak _) => "break";

	public string Visit(TypedInterface i)
	{
		return InNewEnclosingType(() =>
		{
			var interfaceName = i.Public == Visibility.Public ? i.Name.Value.ToUpper() : i.Name.Value.ToLower();
			var methods = i.Methods.Select(m => m.ToStringInterface());

			return methods.Any()
				? $"type {interfaceName} interface {{\n{string.Join("\n", methods)}\n}}"
				: $"type {interfaceName} interface {{}}";
		}, i);
	}

	public string Visit(TypedAssignment assign)
	{
		var value = Expression(assign.Value);
		return $"{assign.Name.Value} = {value}";
	}

	public string Visit(TypedPlusPlusIncrement inc)
	{
		var name = Expression(inc.Name);
		return $"{name}++";
	}

	public string Visit(TypedMinusMinusDecrement dec)
	{
		var name = Expression(dec.Name);
		return $"{name}--";
	}

	public string Visit(TypedBinary b)
	{
		var left = Expression(b.Left);
		var right = Expression(b.Right);
		return $"{left} {b.Operator.Value} {right}";
	}

	public string Visit(TypedBlock b)
	{
		var compiledStmts = new AuraStringBuilder();
		foreach (var stmt in b.Statements)
		{
			var s = Statement(stmt);
			compiledStmts.WriteString(s, stmt.Line, stmt);
		}

		return compiledStmts.String() == string.Empty ? "{}" : $"{{\n{compiledStmts.String()}\n}}";
	}

	public string Visit(TypedCall c)
	{
		if (c.Callee is TypedGet) return CallExpr_GetCallee(c);
		if (c.Callee is TypedVariable v && v.Typ is AuraClass) return CallExpr_Class(c);
		var callee = Expression((ITypedAuraExpression)c.Callee);
		var compiledParams = c.Arguments.Select(Expression);
		return $"{callee}({string.Join(", ", compiledParams)})";
	}

	private string CallExpr_Class(TypedCall c)
	{
		var v = c.Callee as TypedVariable;
		var class_ = v!.Typ as AuraClass;

		var params_ = string.Join("\n", class_!.GetParams()
			.Zip(c.Arguments)
			.Select(pair => $"{pair.First.Name.Value}: {Expression(pair.Second)},"));
		return
			$"{(class_.Public is Visibility.Public ? class_.Name.ToUpper() : class_.Name.ToLower())}{{\n{params_}\n}}";
	}

	private string CallExpr_GetCallee(TypedCall c)
	{
		var get = c.Callee as TypedGet;
		var obj = Expression(get!.Obj);

		string callee;
		if (IsStdlibPkgType(get.Obj.Typ))
		{
			_goDocument.WriteStmt(Visit(new TypedImport(
				Package: new Tok(
					Typ: TokType.Identifier,
					Value: $"aura/{AuraTypeToString(get.Obj.Typ)}",
					Line: 1
				),
				Alias: new Tok(
					Typ: TokType.Identifier,
					Value: "errors",
					Line: 1
				),
				Line: 1
			)),
			1,
			new TypedImport(
				Package: new Tok(
					Typ: TokType.Identifier,
					Value: $"aura/{AuraTypeToString(get.Obj.Typ)}",
					Line: 1
				),
				Alias: new Tok(
					Typ: TokType.Identifier,
					Value: "errors",
					Line: 1
				),
				Line: 1
			));
			callee = $"{AuraTypeToString(get.Obj.Typ)}.{ConvertSnakeCaseToCamelCase(get.Name.Value)}";
		}
		else
		{
			callee = get!.Obj.Typ is AuraModule m
				? IsStdlibPkg(m.Name)
					? $"{obj}.{ConvertSnakeCaseToCamelCase(get.Name.Value)}"
					: $"{obj}.{get.Name.Value.ToUpper()}"
				: $"{obj}.{get.Name.Value}";
		}

		if (get.Obj.Typ is not AuraModule && get.Obj.Typ is not AuraClass && get.Obj.Typ is not AuraInterface) c.Arguments.Insert(0, get!.Obj);

		var compiledParams = c.Arguments.Select(Expression);
		return $"{callee}({string.Join(", ", compiledParams)})";
	}

	public string Visit(TypedGet get)
	{
		var objExpr = Expression(get.Obj);
		return $"{objExpr}.{get.Name.Value}";
	}

	public string Visit(TypedGetIndex getIndex)
	{
		var objExpr = Expression(getIndex.Obj);
		var indexExpr = Expression(getIndex.Index);
		return $"{objExpr}[{indexExpr}]";
	}

	public string Visit(TypedGetIndexRange getIndexRange)
	{
		var objExpr = Expression(getIndexRange.Obj);
		var lowerExpr = Expression(getIndexRange.Lower);
		var upperExpr = Expression(getIndexRange.Upper);
		return $"{objExpr}[{lowerExpr}:{upperExpr}]";
	}

	public string Visit(TypedGrouping g)
	{
		var expr = Expression(g.Expr);
		return $"({expr})";
	}

	public string Visit(TypedIf if_)
	{
		var cond = Expression(if_.Condition);
		var then = Expression(if_.Then);
		var else_ = if_.Else is not null ? $" else {Expression(if_.Else)}" : string.Empty;
		return if_.Condition is TypedIs
			? $"if _, ok := {cond}; ok {then}{else_}"
			: $"if {cond} {then}{else_}";
	}

	public string Visit(StringLiteral literal) => $"\"{literal.Value}\"";

	public string Visit(CharLiteral literal) => $"'{literal.Value}'";

	public string Visit(IntLiteral literal) => $"{literal.Value}";

<<<<<<< HEAD
	public string Visit(FloatLiteral literal) =>
		string.Format(CultureInfo.InvariantCulture, "{0:0.##}", literal.Value);
=======
	private string FloatLiteralExpr(FloatLiteral literal)
		=> string.Format(CultureInfo.InvariantCulture, "{0:0.0######}", literal.Value);
>>>>>>> c6b58c22

	public string Visit(BoolLiteral literal) => literal.Value ? "true" : "false";

	public string Visit<U>(ListLiteral<U> literal) where U : IAuraAstNode
	{
		var items = literal.Value
			.Select(item => Expression((ITypedAuraExpression)item));
		return $"{AuraTypeToGoType(literal.Typ)}{{{string.Join(", ", items)}}}";
	}

	public string Visit(TypedNil nil) => "nil";

	public string Visit<TK, TV>(MapLiteral<TK, TV> literal)
		where TK : IAuraAstNode
		where TV : IAuraAstNode
	{
		var items = literal.Value.Select(pair =>
		{
			var keyExpr = Expression((ITypedAuraExpression)pair.Key);
			var valueExpr = Expression((ITypedAuraExpression)pair.Value);
			return $"{keyExpr}: {valueExpr}";
		});
		return items.Any()
			? $"{AuraTypeToGoType(literal.Typ)}{{\n{string.Join(", ", items)}\n}}"
			: $"{AuraTypeToGoType(literal.Typ)}{{}}";
	}

	public string Visit(TypedLogical logical)
	{
		var left = Expression(logical.Left);
		var right = Expression(logical.Right);
		return $"{left} {LogicalOperatorToGoOperator(logical.Operator)} {right}";
	}

	public string Visit(TypedSet set)
	{
		var obj = Expression(set.Obj);
		var value = Expression(set.Value);
		return $"{obj}.{set.Name.Value} = {value}";
	}

	public string Visit(TypedThis _)
	{
		return "this";
	}

	public string Visit(TypedUnary unary)
	{
		var expr = Expression(unary.Right);
		return $"{unary.Operator.Value}{expr}";
	}

	public string Visit(TypedVariable v)
	{
		if (IsVariableInPrelude(v.Name.Value))
		{
			return AddPreludePrefix(v.Name.Value);
		}
		else
		{
			return v.Name.Value;
		}
	}

	public string Visit(TypedIs is_)
	{
		var expr = Expression(is_.Expr);
		return $"{expr}.({is_.Expected.Name})";
	}

	public string Visit(TypedYield y) => $"x = {y.Value}";

	private string AuraTypeToGoType(AuraType typ) => typ.ToString();

	private string CompileLoopBody(List<ITypedAuraStatement> body)
	{
		return body.Any()
			? body
				.Select(Statement)
				.Aggregate(string.Empty, (prev, curr) => $"{prev}\n{curr}")
			: string.Empty;
	}

	private string CompileParams(List<Param> params_, string sep)
	{
		return string.Join(sep, params_
			.Select(p => $"{p.Name.Value} {AuraTypeToGoType(p.ParamType.Typ)}"));
	}

	private string CompileArgs(List<ITypedAuraExpression> args)
	{
		return args
			.Select(Expression)
			.Aggregate(string.Empty, (prev, curr) => $"{prev}, {curr}");
	}

	private string ParseReturnableBody(List<ITypedAuraStatement> stmts, string decl)
	{
		var body = new StringBuilder();

		foreach (var stmt in stmts)
		{
			switch (stmt)
			{
				case TypedReturn r:
					var returnVal = r.Value is not null ? Expression(r.Value) : string.Empty;
					body.Append($"\nreturn {returnVal}");
					break;
				case TypedYield y:
					var yieldVal = Expression(y.Value);
					body.Append($"\n{decl} = {yieldVal}");
					break;
				default:
					var s = Statement(stmt);
					body.Append($"\n{s}");
					break;
			}
		}

		return body.ToString();
	}

	private bool IsStdlibPkgType(AuraType typ)
	{
		return typ switch
		{
			AuraString or AuraList or AuraError => true,
			_ => false
		};
	}

	private string AuraTypeToString(AuraType typ)
	{
		return typ switch
		{
			AuraString => "strings",
			AuraList => "lists",
			AuraError => "errors",
			_ => string.Empty
		};
	}

	private bool IsStdlibPkg(string pkg)
	{
		return pkg switch
		{
			"io" or "strings" or "lists" or "errors" => true,
			_ => false
		};
	}

	private bool IsStdlibImportName(string pkg)
	{
		return pkg switch
		{
			"aura/io" or "aura/strings" or "aura/lists" or "aura/errors" => true,
			_ => false
		};
	}

	private string ExtractStdlibPkgName(string pkg) => pkg.Split('/').Last();

	private string BuildStdlibPkgImportStmt(string pkg) => $"import {BuildStdlibPkgName(pkg)}";

	private string BuildStdlibPkgName(string pkg) => $"{pkg} \"{ProjectName}/stdlib/{pkg}\"";

	private string LogicalOperatorToGoOperator(Tok op)
	{
		return op.Typ switch
		{
			TokType.And => "&&",
			TokType.Or => "||",
			_ => op.Value
		};
	}

	private string InNewEnclosingType(Func<string> f, ITypedAuraAstNode node)
	{
		_enclosingType.Push(node);
		var s = f();
		_enclosingType.Pop();
		return s;
	}

	private string ConvertSnakeCaseToCamelCase(string s)
	{
		var camelCase = new StringBuilder();
		for (var i = 0; i < s.Length; i++)
		{
			if (i == 0)
			{
				camelCase.Append(char.ToUpper(s[0]));
				continue;
			}

			if (s[i] == '_' && i < s.Length - 1)
			{
				camelCase.Append(char.ToUpper(s[i + 1]));
				i++;
				continue;
			}

			camelCase.Append(s[i]);
		}

		return camelCase.ToString();
	}

	private bool IsVariableInPrelude(string name)
	{
		if (_prelude.PublicVariables.ContainsKey(name)) return true;
		if (_prelude.PublicClasses.Where(c => c.Name == name).Any()) return true;
		if (_prelude.PublicFunctions.Where(f => f.Name == name).Any()) return true;
		return false;
	}

	private string AddPreludePrefix(string name)
	{
		var typedImport = new TypedImport(
			Package: new Tok(
				Typ: TokType.Identifier,
				Value: $"{ProjectName}/prelude",
				Line: 1
			),
			Alias: new Tok(
				Typ: TokType.Identifier,
				Value: "prelude",
				Line: 1
			),
			Line: 1
		);
		var preludeImport = Visit(typedImport);
		_goDocument.WriteStmt(preludeImport, 1, typedImport);
		return $"prelude.{ConvertSnakeCaseToCamelCase(name)}";
	}

	public string Visit(PartiallyTypedFunction partiallyTypedFunction)
	{
		throw new NotImplementedException();
	}

	public string Visit(PartiallyTypedClass partiallyTypedClass)
	{
		throw new NotImplementedException();
	}
}<|MERGE_RESOLUTION|>--- conflicted
+++ resolved
@@ -442,13 +442,8 @@
 
 	public string Visit(IntLiteral literal) => $"{literal.Value}";
 
-<<<<<<< HEAD
 	public string Visit(FloatLiteral literal) =>
-		string.Format(CultureInfo.InvariantCulture, "{0:0.##}", literal.Value);
-=======
-	private string FloatLiteralExpr(FloatLiteral literal)
-		=> string.Format(CultureInfo.InvariantCulture, "{0:0.0######}", literal.Value);
->>>>>>> c6b58c22
+		string.Format(CultureInfo.InvariantCulture, "{0:0.0######}", literal.Value);
 
 	public string Visit(BoolLiteral literal) => literal.Value ? "true" : "false";
 
