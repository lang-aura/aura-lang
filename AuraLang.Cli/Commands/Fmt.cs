--- conflicted
+++ resolved
@@ -1,20 +1,8 @@
-<<<<<<< HEAD
-﻿using System.Linq.Expressions;
-using AuraLang.AST;
-=======
-﻿using AuraLang.AST;
->>>>>>> 7a0e41e9
+﻿﻿using AuraLang.AST;
 using AuraLang.Cli.Options;
 using AuraLang.Parser;
 using AuraLang.Scanner;
 using AuraLang.Shared;
-<<<<<<< HEAD
-using AuraLang.Types;
-using Microsoft.VisualBasic;
-using AuraInt = AuraLang.Types.Int;
-using AuraString = AuraLang.Types.String;
-=======
->>>>>>> 7a0e41e9
 
 namespace AuraLang.Cli.Commands;
 
@@ -50,16 +38,15 @@
 	}
 
 	public string FormatAuraSourceCode(string source, string filePath)
-<<<<<<< HEAD
 	{
-        // Scan
-        var tokens = new AuraScanner(source, filePath).ScanTokens();
-        // Parse
-        var untypedAst = new AuraParser(tokens, filePath).Parse();
-        // Format AST
-        var formatted = Format(untypedAst);
-        // Turn back into a string
-        var s = string.Join(string.Empty, formatted);
+		// Scan
+		var tokens = new AuraScanner(source, filePath).ScanTokens();
+		// Parse
+		var untypedAst = new AuraParser(tokens, filePath).Parse();
+		// Format AST
+		var formatted = Format(untypedAst);
+		// Turn back into a string
+		var s = string.Join(string.Empty, formatted);
 		if (s[^1] is not '\n') s += '\n';
 		return s;
 	}
@@ -303,279 +290,4 @@
     }
 
     private string IsExpr(UntypedIs iss) => "is";
-=======
-	{
-		// Scan
-		var tokens = new AuraScanner(source, filePath).ScanTokens();
-		// Parse
-		var untypedAst = new AuraParser(tokens, filePath).Parse();
-		// Format AST
-		var formatted = Format(untypedAst);
-		// Turn back into a string
-		var s = string.Join(string.Empty, formatted);
-		if (s[^1] is not '\n') s += '\n';
-		return s;
-	}
-
-	private List<string> Format(List<IUntypedAuraStatement> nodes)
-	{
-		return nodes.Select(Statement).ToList();
-	}
-
-	private string Statement(IUntypedAuraStatement stmt)
-	{
-		return stmt switch
-		{
-			UntypedDefer defer => DeferStmt(defer),
-			UntypedExpressionStmt expressionStmt => ExpressionStmt(expressionStmt),
-			UntypedFor for_ => ForStmt(for_),
-			UntypedForEach foreach_ => ForEachStmt(foreach_),
-			UntypedNamedFunction f => NamedFunctionStmt(f),
-			UntypedLet let => LetStmt(let),
-			UntypedMod mod => ModStmt(mod),
-			UntypedReturn r => ReturnStmt(r),
-			UntypedClass c => ClassStmt(c),
-			UntypedWhile w => WhileStmt(w),
-			UntypedImport i => ImportStmt(i),
-			UntypedComment c => CommentStmt(c),
-			UntypedContinue cont => ContinueStmt(cont),
-			UntypedBreak b => BreakStmt(b),
-			UntypedYield y => YieldStmt(y),
-			UntypedInterface inter => InterfaceStmt(inter),
-			UntypedNewLine => "\n",
-			_ => throw new Exception() // TODO Create exception
-		};
-	}
-
-	private string Expression(IUntypedAuraExpression expr)
-	{
-		return expr switch
-		{
-			UntypedAssignment assign => AssignmentExpr(assign),
-			UntypedBinary binary => BinaryExpr(binary),
-			UntypedBlock block => BlockExpr(block),
-			UntypedCall call => CallExpr(call),
-			UntypedGet get => GetExpr(get),
-			UntypedGetIndex getIndex => GetIndexExpr(getIndex),
-			UntypedGetIndexRange getIndexRange => GetIndexRangeExpr(getIndexRange),
-			UntypedGrouping grouping => GroupingExpr(grouping),
-			UntypedIf iff => IfExpr(iff),
-			IntLiteral i => IntLiteralExpr(i),
-			FloatLiteral f => FloatLiteralExpr(f),
-			StringLiteral s => StringLiteralExpr(s),
-			ListLiteral<IUntypedAuraExpression> l => ListLiteralExpr(l),
-			MapLiteral<IUntypedAuraExpression, IUntypedAuraExpression> m => MapLiteralExpr(m),
-			BoolLiteral b => BoolLiteralExpr(b),
-			UntypedNil n => NilExpr(n),
-			CharLiteral c => CharLiteralExpr(c),
-			UntypedLogical lo => LogicalExpr(lo),
-			UntypedSet set => SetExpr(set),
-			UntypedThis th => ThisExpr(th),
-			UntypedUnary u => UnaryExpr(u),
-			UntypedVariable v => VariableExpr(v),
-			UntypedAnonymousFunction af => AnonymousFunctionExpr(af),
-			UntypedIs iss => IsExpr(iss),
-			_ => throw new Exception() // TODO Create exception
-		};
-	}
-
-	private string DeferStmt(UntypedDefer defer) => $"defer {CallExpr((UntypedCall)defer.Call)}";
-
-	private string ExpressionStmt(UntypedExpressionStmt expressionStmt) => Expression(expressionStmt.Expression);
-
-	private string ForStmt(UntypedFor for_)
-	{
-		var init = for_.Initializer is not null
-			? Statement(for_.Initializer)
-			: string.Empty;
-		var cond = for_.Condition is not null
-			? Expression(for_.Condition)
-			: string.Empty;
-		var body = string.Join('\n', for_.Body.Select(stmt => $"{RepeatTab(Tabs + 1)}{Statement(stmt)}"));
-		return $"for {init}; {cond}; {{\n{body}\n}}";
-	}
-
-	private string ForEachStmt(UntypedForEach foreach_)
-	{
-		var body = string.Join('\n', foreach_.Body.Select(stmt => $"{RepeatTab(Tabs + 1)}{Statement}"));
-		return $"foreach {foreach_.EachName.Value} in {Expression(foreach_.Iterable)} {{\n{body}\n}}";
-	}
-
-	private string NamedFunctionStmt(UntypedNamedFunction f)
-	{
-		var pub = f.Public == Visibility.Public ? "pub " : string.Empty;
-		var paramz = string.Join(", ", f.Params.Select(p => p.Name.Value));
-		return $"{pub}fn {f.Name.Value}({paramz}) {Expression(f.Body)}";
-	}
-
-	private string LetStmt(UntypedLet let)
-	{
-		var mut = let.Mutable ? "mut " : string.Empty;
-		var init = let.Initializer is not null
-			? Expression(let.Initializer)
-			: string.Empty;
-
-		if (let.NameTyp is not null)
-		{
-			if (let.Initializer is not null)
-			{
-				return $"let {mut}{let.Name.Value}: {let.NameTyp!} = {init}";
-			}
-			else
-			{
-				return $"let {mut}{let.Name.Value}: {let.NameTyp!}";
-			}
-		}
-		else
-		{
-			return $"{mut}{let.Name.Value} := {init}";
-		}
-	}
-
-	private string ModStmt(UntypedMod mod) => $"mod {mod.Value.Value}";
-
-	private string ReturnStmt(UntypedReturn r)
-	{
-		var value = r.Value is not null
-			? $" {Expression(r.Value)}"
-			: string.Empty;
-		return $"return{value}";
-	}
-
-	private string ClassStmt(UntypedClass c)
-	{
-		var pub = c.Public == Visibility.Public
-			? "pub "
-			: string.Empty;
-		var paramz = string.Join(", ", c.Params.Select(p => $"{p.Name}: {p.ParamType.Typ}"));
-		var methods = string.Join("\n\n", c.Body.Select(method => $"{RepeatTab(Tabs + 1)}{Statement(method)}"));
-		return $"{pub}class ({paramz}) {{\n{methods}\n}}";
-	}
-
-	private string WhileStmt(UntypedWhile w)
-	{
-		var cond = Expression(w.Condition);
-		var body = string.Join("\n", w.Body.Select(Statement));
-		return $"while {cond} {{\n{body}\n}}";
-	}
-
-	private string ImportStmt(UntypedImport i)
-	{
-		var alias = i.Alias is not null
-			? $" as {i.Alias.Value.Value}"
-			: string.Empty;
-		return $"import {i.Package.Value}{alias}";
-	}
-
-	private string CommentStmt(UntypedComment c) => c.Text.Value;
-
-	private string ContinueStmt(UntypedContinue cont) => "continue";
-
-	private string BreakStmt(UntypedBreak b) => "break";
-
-	private string YieldStmt(UntypedYield y) => "yield";
-
-	private string InterfaceStmt(UntypedInterface inter)
-	{
-		var pub = inter.Public == Visibility.Public
-			? "pub "
-			: string.Empty;
-		var methods = string.Join("\n\n", inter.Methods.Select(m => m.ToString()));
-		return $"{pub}interface {{\n{methods}\n}}";
-	}
-
-	private string AssignmentExpr(UntypedAssignment assign) => $"{assign.Name.Value} = {Expression(assign.Value)}";
-
-	private string BinaryExpr(UntypedBinary binary) => $"{Expression(binary.Left)} {binary.Operator.Value} {Expression(binary.Right)}";
-
-	private string BlockExpr(UntypedBlock block)
-	{
-		var stmts = string.Join(
-			"\n",
-			block.Statements
-			.Where(stmt => stmt is not UntypedNewLine)
-			.Select(stmt => $"{RepeatTab(Tabs + 1)}{Statement(stmt)}")
-		);
-		return $"{{\n{stmts}\n}}";
-	}
-
-	private string CallExpr(UntypedCall call)
-	{
-		var paramz = string.Join(", ", call.Arguments.Select(arg =>
-		{
-			var tag = arg.Item1 is not null
-				? $"{arg.Item1}: "
-				: string.Empty;
-			return $"{tag}{Expression(arg.Item2)}";
-		}));
-		return $"{Expression((IUntypedAuraExpression)call.Callee)}({paramz})";
-	}
-
-	private string GetExpr(UntypedGet get) => $"{Expression(get.Obj)}.{get.Name.Value}";
-
-	private string GetIndexExpr(UntypedGetIndex getIndex) => $"{Expression(getIndex.Obj)}[{Expression(getIndex.Index)}]";
-
-	private string GetIndexRangeExpr(UntypedGetIndexRange getIndexRange)
-		=> $"{Expression(getIndexRange.Obj)}[{Expression(getIndexRange.Lower)}:{Expression(getIndexRange.Upper)}]";
-
-	private string GroupingExpr(UntypedGrouping grouping) => $"({Expression(grouping.Expr)})";
-
-	private string IfExpr(UntypedIf iff)
-	{
-		var cond = Expression(iff.Condition);
-		var then = Expression(iff.Then);
-		var elsee = iff.Else is not null
-			? $" {Expression(iff.Else)}"
-			: string.Empty;
-		return $"if {cond} {then}{elsee}";
-	}
-
-	private string IntLiteralExpr(IntLiteral i) => $"{i.I}";
-
-	private string FloatLiteralExpr(FloatLiteral f) => $"{f.F}";
-
-	private string StringLiteralExpr(StringLiteral s) => $"\"{s.S}\"";
-
-	private string ListLiteralExpr(ListLiteral<IUntypedAuraExpression> l)
-	{
-		var values = string.Join(", ", l.L.Select(Expression));
-		return $"[{l.Typ}]{{ {values} }}";
-	}
-
-	private string MapLiteralExpr(MapLiteral<IUntypedAuraExpression, IUntypedAuraExpression> m)
-	{
-		var values = m.M.Select(pair => $"{Expression(pair.Key)}: {Expression(pair.Value)}");
-		return $"map[{m.KeyType} : {m.ValueType}]{{ {values} }}";
-	}
-
-	private string BoolLiteralExpr(BoolLiteral b) => $"{b.B}";
-
-	private string NilExpr(UntypedNil n) => "nil";
-
-	private string CharLiteralExpr(CharLiteral c) => $"'{c.C}'";
-
-	private string LogicalExpr(UntypedLogical lo) => $"{Expression(lo.Left)} {lo.Operator.Value} {Expression(lo.Right)}";
-
-	private string SetExpr(UntypedSet set) => $"{Expression(set.Obj)}.{set.Name.Value} = {Expression(set.Value)}";
-
-	private string ThisExpr(UntypedThis th) => "this";
-
-	private string UnaryExpr(UntypedUnary u) => $"{u.Operator.Value}{Expression(u.Right)}";
-
-	private string VariableExpr(UntypedVariable v) => $"{v.Name.Value}";
-
-	private string AnonymousFunctionExpr(UntypedAnonymousFunction af)
-	{
-		var paramz = af.Params.Select(p => $"{p.Name}: {p.ParamType.Typ}");
-		var returnType = af.ReturnType is not null
-			? $" -> {af.ReturnType.Value.Value}"
-			: string.Empty;
-		var body = Expression(af.Body);
-		return $"fn({paramz}){returnType} {body}";
-	}
-
-	private string IsExpr(UntypedIs iss) => "is";
-
-	private string RepeatTab(int n) => new('\t', n);
->>>>>>> 7a0e41e9
 }