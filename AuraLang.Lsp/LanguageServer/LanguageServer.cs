--- conflicted
+++ resolved
@@ -165,17 +165,11 @@
 	}
 
 	[JsonRpcMethod(Methods.TextDocumentHoverName)]
-<<<<<<< HEAD
-	public Hover HoverTextDocument(JToken jToken)
-	{
-		Console.Error.WriteLine(jToken);
-=======
 	public Hover HoverProvider(JToken jToken)
 	{
 		var @params = DeserializeJToken<TextDocumentPositionParams>(jToken);
 		var node = _documents.FindStmtByPosition(@params);
 		Console.Error.WriteLine($"node = {JsonConvert.SerializeObject(node)}");
->>>>>>> a7483c12
 		return new Hover();
 	}
 
